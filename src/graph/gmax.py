--- conflicted
+++ resolved
@@ -4,10 +4,6 @@
 from .base import Graph
 from .trans_sys import FiniteTransSys
 from .product import ProductAutomaton
-<<<<<<< HEAD
-from ...src.factory.builder import Builder
-=======
->>>>>>> 3760b2f0
 from .two_player_graph import TwoPlayerGraph
 from ...src.factory.builder import Builder
 
