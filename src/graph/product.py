import sys
import math
import copy
import yaml
import queue
import warnings
import networkx as nx
import numpy as np

from typing import List, Tuple, Dict, Set, Optional, Union
from collections import deque, defaultdict
from graphviz import Digraph

# import local packages
from .base import Graph
from .two_player_graph import TwoPlayerGraph
from .trans_sys import FiniteTransSys
from .dfa import DFAGraph
from .pdfa import PDFAGraph
from ..factory.builder import Builder
from ..spot.Parser import parse as parse_guard

PROD_ACCEPTING_STATE_NAME = 'Accepting'
AUTO_ACCEPTING_STATE_NAME = 'qA'
TS_INIT_STATE_NAME = 'Init'
TS_EXTRA_STATE_NAME = 'tA'


class ProductAutomaton(TwoPlayerGraph):

    def __init__(self,
                 trans_sys: Optional[TwoPlayerGraph],
                 automaton: Union[DFAGraph, PDFAGraph],
                 graph_name: str,
                 config_yaml,
                 save_flag: bool = False,
                 absorbing: bool = False,
                 finite: bool = False,
                 plot_auto_graph: bool = False,
                 plot_trans_graph: bool = False,
                 alpha: float = 1.0,
                 observe_next_on_trans: bool = True,
                 integrate_accepting: bool = False,
                 use_trans_sys_weights: bool = False,
                 pdfa_compose: bool = False,
<<<<<<< HEAD
                 skip_empty: bool = True) -> 'ProductAutomaton':
=======
                 skip_empty: bool = True,
                 sanity_check: bool = True, 
                 extend_trans_init: bool = False) -> 'ProductAutomaton()':
>>>>>>> cc0a6dc0

        self._trans_sys: Optional[TwoPlayerGraph] = copy.deepcopy(trans_sys)
        self._auto_graph: Union[DFAGraph, PDFAGraph] = copy.deepcopy(automaton)
        self._transitions = defaultdict(lambda: defaultdict(lambda: None))

        self._absorbing = absorbing

        self._plot_auto_graph = plot_auto_graph
        self._plot_trans_graph = plot_trans_graph

        self._observe_next_on_trans = observe_next_on_trans
        self._integrate_accepting = integrate_accepting
        self._use_trans_sys_weights = use_trans_sys_weights

        self._pdfa_compose: bool = pdfa_compose

        self._sanity_check: bool = sanity_check 
        self._extend_trans_init : bool = extend_trans_init

        ts_node_default_attr = {'ap': set()}
        ts_edge_default_attr = {'actions': '', 'weight': 0, 'weights': None}
        au_node_default_attr = {}
        au_edge_default_attr = {'guard': parse_guard('1'), 'weight': 0, 'prob': 1}
        pd_edge_default_attr = {'actions': '', 'weights': [0, 0]}
        self._default_attr = {
            'ts_node': ts_node_default_attr,
            'ts_edge': ts_edge_default_attr,
            'au_node': au_node_default_attr,
            'au_edge': au_edge_default_attr,
            'pd_edge': pd_edge_default_attr}

        if isinstance(automaton, PDFAGraph):
            self._multiple_weights = True
        else:
            self._multiple_weights = False

        self._skip_empty = skip_empty

        TwoPlayerGraph.__init__(self,
                                graph_name=graph_name,
                                config_yaml=config_yaml,
                                save_flag=save_flag,
                                finite=finite)
    
    @property
    def trans_sys(self):
        return self._trans_sys
    
    @property
    def automaton(self):
        return self._automaton


    def get_attr(self, key: str, attr_name: str, attr_dict: Dict):
        if key not in self._default_attr:
            raise Exception(f'{key} not found in default attribute')

        default_attr = self._default_attr[key]
        return self._get_attr(attr_name, attr_dict, default_attr)

    def _get_attr(self, attr_name: str, attr_dict: Dict, default_dict: Dict):
        if attr_name in attr_dict:
            return attr_dict[attr_name]
        elif attr_name in default_dict:
            return default_dict[attr_name]
        else:
            return None

    def compose_graph(self):

        # throw a warning if the DFA does NOT contain any symbol that appears in the set of observations in TS
        # if not self._check_ts_ltl_compatability():
        #     warnings.warn("Please make sure that the formula is composed of symbols that are part of the aps in the TS")
        self._graph = nx.MultiDiGraph(name=self._graph_name)

        # This is the product construction method used by Kandai in fpr his PDFA product construction
        # TODO: Add confunctionality to construct non-absorbing product automaton for non-pdfa instances too!
        if self._pdfa_compose:
            if self._extend_trans_init:
                self._extend_trans_init()

            if self._absorbing:

                # if you want to construct pdfa product automaton
                self.construct_minimum_product()

                # all the edges from the sys node to the absorbing state should have weight zero.
                if not isinstance(self._auto_graph, PDFAGraph):
                    self._add_sys_to_abs_states_w_zero_wgt()

            else:
                self.construct_product()

            if self._integrate_accepting:
                self._integrate_accepting_states()

            if self._sanity_check:
                self._sanity_check(debug=True)

            self._initialize_edge_labels_on_fancy_graph()
            if self._config_yaml is not None:
                self.dump_to_yaml()
        else:
            self.construct_product_absorbing()
            
            if self._sanity_check:
                self._sanity_check(debug=False)

    def _extend_trans_init(self):
        # Get the original initial state
        _n = self._trans_sys.get_initial_states()[0][0]
        # Set its init to False
        self._trans_sys._graph.nodes[_n]['init'] = False

        player = self._trans_sys._graph.nodes[_n]['player']
        actions = f'{TS_INIT_STATE_NAME}_to_{_n}'

        # Add an artificial initial state
        self._trans_sys.add_state(TS_INIT_STATE_NAME, init=True, player=player, ap='')

        # Add an edge from this state to the original init state
        self._trans_sys.add_edge(TS_INIT_STATE_NAME, _n,
                                 weight=0,
                                 actions=actions)

        if self._plot_trans_graph:
            orig_name = self._trans_sys._graph.name
            self._trans_sys._graph.name = orig_name + '_extended'
            self._trans_sys.plot_graph()

    def _integrate_accepting_states(self):
        # if not isinstance(self._auto_graph, PDFAGraph):
        #     return

        for _n in self.get_accepting_states():
            # Check if absorbing, then delete
            # TODO: What if the absorbing state is also an init state
            _preds = [_m for _m in self._graph.predecessors(_n)]

            self._graph.nodes[_n]['accepting'] = False
            self._graph.nodes[_n]['originalAccepting'] = True
            prob = self._graph.nodes[_n].get('final_probability')
            weight = 0.0 if prob in [1.0, None] else -math.log(prob)

            player = self._trans_sys._graph.nodes[_n[0]].get('player')
            # Turn node's accepting to False
            # Add an edge between node to the accepting state
            self.add_edge(_n, PROD_ACCEPTING_STATE_NAME,
                        weight=weight,
                        actions=set([f'toAcceptingBy{player}']),
                        player=player,
                        weights={'ts': weight,'pref': 0},
                        pref=1)
            self._transitions[_n][f'toAcceptingBy{player}'] = PROD_ACCEPTING_STATE_NAME

        self.add_state(PROD_ACCEPTING_STATE_NAME,
                       ts=None, dfa=None, player='eve', accepting=True, ap='')

    def _check_ts_ltl_compatability(self) -> bool:
        """
        Return true if the DFA contains atleast one symbols that is part of the set of observations is TS else False
        :return: True if the automation indeed is constructed based on symbols from the TS else False
        """

        dfa_symbols: List[str] = self._auto_graph.get_symbols()
        ts_aps: Set[str] = self._trans_sys._get_set_ap()

        flag = True
        for sym in dfa_symbols:
            if sym not in ts_aps:
                print(f"Symbol {sym} is not part of the set of aps in the Transition System"
                      f" {self._trans_sys._graph_name}")
                flag = False

        return flag

    def construct_minimum_product(self):
        # Create an product initial state
        t_init = self._trans_sys.get_initial_states()[0][0]
        q_init = self._auto_graph.get_initial_states()[0][0]
        _n_init = self._composition(t_init, q_init)

        # Create Queues
        searchQueue = queue.Queue()
        visited = defaultdict(lambda: False)

        searchQueue.put(_n_init)
        visited[_n_init] = True

        # Create transitions until there is no more
        while not searchQueue.empty():
            _u_prod_node = searchQueue.get()

            _u_ts_node = _u_prod_node[0]
            _u_a_node = _u_prod_node[1]

            # Next we check for all transitions in TS
            for _v_ts_node in self._trans_sys._graph.successors(_u_ts_node):

                # Get all info about the TS transition
                ts_edge_attrs = self._trans_sys._graph[_u_ts_node][_v_ts_node]
                n = _v_ts_node if self._observe_next_on_trans else _u_ts_node
                ap = self._trans_sys._graph.nodes[n].get('ap')
                # ts_action, ap, weight = self._get_ts_transition_data(_u_ts_node, _v_ts_node)
                # ts_weights = self._trans_sys._graph.get_edge_data(_u_ts_node, _v_ts_node)[0]\
                #     .get('weights')

                # Check if the trans in TS satisfies any trans in the Automaton specification
                for _v_a_node in self._auto_graph._graph.successors(_u_a_node):
                    _v_prod_node = (_v_ts_node, _v_a_node)

                    # Assume multiple edges
                    # auto_weights, prefs, auto_actions = self._get_auto_transition_data(
                    #     _u_a_node, _v_a_node)
                    auto_edge_attrs = self._auto_graph._graph[_u_a_node][_v_a_node]

                    # For each symbol, check if ap satisfies any of them
                    # for auto_weight, pref, auto_action in zip(auto_weights, prefs, auto_actions):
                    for auto_edge_attr in auto_edge_attrs.values():

                        # determine if a transition is possible or not, if yes then add that edge
                        auto_action = self.get_attr('au_edge', 'guard', auto_edge_attr)
                        # pref = self.get_attr('au_edge', 'prob', auto_edge_attr)
                        auto_weight = self.get_attr('au_edge', 'weight', auto_edge_attr)

                        exists, _ = self._check_transition_absorbing(
                            _u_ts_node, _v_ts_node,
                            _u_a_node, _v_a_node,
                            _v_prod_node, action=auto_action, obs=ap)

                        # print(exists, auto_action, ap)

                        if not exists:
                            continue

                        if not visited[_v_prod_node]:
                            self._composition(_v_ts_node, _v_a_node)
                            # check if it's already been visited
                            searchQueue.put(_v_prod_node)
                            visited[_v_prod_node] = True

                        for ts_edge_attr in ts_edge_attrs.values():
                            weight = self.get_attr('ts_edge', 'weight', ts_edge_attr)
                            ts_action = self.get_attr('ts_edge', 'actions', ts_edge_attr)

                            # if self._skip_empty and len(ap) == 0:
                            #     auto_weight = 0

                            if self._use_trans_sys_weights:
                                weights = self.get_attr('ts_edge', 'weights', ts_edge_attr)
                            else:
                                weights = {'ts': weight,'pref': auto_weight}

                            self._add_transition_absorbing(_u_prod_node,
                                                            _v_prod_node,
                                                            weight=weight,
                                                            action=ts_action,
                                                            weights=weights,
                                                            # pref=pref,
                                                            ap=ap)

    def construct_product(self):
        """
        A function that helps build the composition of TS and DFA. Unlike the absorbing case, the accepting states and
        the set of trap states are all not compressed into one.

        :return: The composed graph
        """

        for _u_ts_node in self._trans_sys._graph.nodes():
            for _u_a_node in self._auto_graph._graph.nodes():

                _u_prod_node = self._composition(_u_ts_node, _u_a_node)

                for _v_ts_node in self._trans_sys._graph.successors(_u_ts_node):

                    ts_action, ap, weight = self._get_ts_transition_data(_u_ts_node, _v_ts_node)

                    for _v_a_node in self._auto_graph._graph.successors(_u_a_node):
                        _v_prod_node = self._composition(_v_ts_node, _v_a_node)

                        # Assume multiple edges
                        auto_weights, prefs, auto_actions = self._get_auto_transition_data(
                            _u_a_node, _v_a_node)

                        for auto_weight, pref, auto_action in zip(auto_weights, prefs, auto_actions):
                            # determine if a transition is possible or not, if yes then add that edge
                            exists, _v_prod_node = self._check_transition(_v_prod_node,
                                                                          action=auto_action,
                                                                          obs=ap,)
                                                                          # pref=pref)

                            if exists:
                                self._add_transition(_u_prod_node,
                                                    _v_prod_node,
                                                    weight=weight,
                                                    action=ts_action,
                                                    weights={'ts': weight,'pref': auto_weight})

    def construct_product_absorbing(self):
        """
        A function that helps build the composition of TS and DFA where we compress the all
        absorbing nodes (A node that only has a transition to itself) in product automation

        There are always two of these - one accepting state and the other one is the "trap" state
        :return:
        """
        for _u_ts_node in self._trans_sys._graph.nodes():
            for _u_a_node in self._auto_graph._graph.nodes():

                # if the current node an absorbing state, then we don't compose u_ts_node and u_a_node
                if _u_a_node in self._auto_graph.get_absorbing_states():
                    _u_prod_node = self._add_prod_state(_u_a_node, _u_a_node)
                else:
                    _u_prod_node = self._composition(_u_ts_node, _u_a_node)

                for _v_ts_node in self._trans_sys._graph.successors(_u_ts_node):

                    ts_action, ap, weight = self._get_ts_transition_data(_u_ts_node, _v_ts_node)

                    for _v_a_node in self._auto_graph._graph.successors(_u_a_node):

                        # if the next node is an absorbing state, then we don't compose v_ts_node and v_a_node
                        if _v_a_node in self._auto_graph.get_absorbing_states():
                            _v_prod_node = self._add_prod_state(_v_a_node, _v_a_node)
                        else:
                            _v_prod_node = self._composition(_v_ts_node, _v_a_node)

                        # Assume multiple edges
                        auto_weights, prefs, auto_actions = self._get_auto_transition_data(
                            _u_a_node, _v_a_node)

                        for auto_weight, pref, auto_action in zip(auto_weights, prefs, auto_actions):
                            exists, _v_prod_node = self._check_transition_absorbing(_u_ts_node,
                                                                                    _v_ts_node,
                                                                                    _u_a_node,
                                                                                    _v_a_node,
                                                                                    _v_prod_node,
                                                                                    action=auto_action,
                                                                                    obs=ap)
                            
                            if exists:
                                self._add_transition_absorbing(_u_prod_node,
                                                              _v_prod_node,
                                                              weight=weight,
                                                              action=ts_action,
                                                              weights={'ts': weight,'pref': auto_weight})

    def _add_transition(self, _u_prod_node, _v_prod_node, weight: float, action: str,
                        **kwargs):
        """
        A helper method to add an edge if it already does not exists given the current product node
        (composition of current TS and current DFA node) and the next product node.

        This method is invoked when the absrobing flag is false. We do not represent all absorbing
        (accepting and trap states) as a single state
        :param _u_prod_node:
        :param _v_prod_node:
        :return: Updated the graph with the edge
        """

        if not self._graph.has_edge(_u_prod_node, _v_prod_node):
            self.add_edge(_u_prod_node, _v_prod_node,
                          weight=weight,
                          actions=action,
                          **kwargs)

    def _add_transition_absorbing(self,
                                  _u_prod_node,
                                  _v_prod_node,
                                  weight: float,
                                  action: str,
                                  **kwargs) -> None:
        """
        A helper method to add an edge if it already does not exists given the current product node
        (composition of current TS and current DFA node) and the next product node.

        This method is invoked when the absorbing flag is True. In this method absorbin
        states are manually added a self loop of weight 0

        :param _u_prod_node:
        :param _v_prod_node:
        :return: Updated graph with the edge
        """
        u_ts_node = _u_prod_node[0] if isinstance(_u_prod_node, tuple) else _u_prod_node
        v_ts_node = _v_prod_node[0] if isinstance(_v_prod_node, tuple) else _v_prod_node
        try:
            is_env_node: bool = True if self._trans_sys._graph.nodes[u_ts_node].get('player', '') == 'adam' else False
        except KeyError:
            is_env_node: bool = False

        # is_env_node: bool = True if self._trans_sys._graph.nodes[u_ts_node].get('player', ) == 'adam' else False
        is_nxt_abs: bool = True if v_ts_node in self._auto_graph.get_absorbing_states() else False
        check = True if not self._graph.has_edge(_u_prod_node, _v_prod_node) else False
        
        # if at env state and edbe from same u to accepting node exists then skip the "check", i.e.,
        #  construct multiple Env edges between u and v as Env can satisfy taks in multiple ways at u.
        if is_env_node and is_nxt_abs:
            check = True
        if check:
        # if is_env_node or not self._graph.has_edge(_u_prod_node, _v_prod_node):
            if _u_prod_node in self._auto_graph.get_absorbing_states():
                # absorbing state
                self.add_edge(_u_prod_node, _v_prod_node,
                                weight=0,
                                actions=action,
                                **kwargs)
            else:
                self.add_edge(_u_prod_node, _v_prod_node,
                                weight=weight,
                                actions=action,
                                **kwargs)
            if isinstance(action, str):
                self._transitions[_u_prod_node][action] = _v_prod_node
            else:
                for a in action:
                    self._transitions[_u_prod_node][a] = _v_prod_node

    def _add_sys_to_abs_states_w_zero_wgt(self):
        """
        A method that computes the set of all accepting and trap states (jointly the absorbing states), identifies the
        sys nodes that only transit to these states, and manually overwrite the org weight to have an transition of
        weight 0.

        Originally the edge weights are carried over by the self-loop/transition at these states from the Transition
        system. When we take the product, the weights simply get transferred. As we consider the current state
        observation while constructing the  product, an edge transits from the sys node to these absorbing states
        :return:
        """
        # add nodes that have direct edges to the absorbing state as zero
        _accp_state = self.get_accepting_states()
        _trap_state = self.get_trap_states()

        # as absorbing states have self-loops, we also look at the self-loop weight and override it to be 0,
        for _s in _accp_state + _trap_state:
            for _pre_s in self._graph.predecessors(_s):
                self._graph[_pre_s][_s][0]['weight'] = 0

    def _check_transition(self,
                          _v_prod_node,
                          action,
                          obs) -> Tuple[bool, Tuple]:
        """
        A helper method that check if a transition between the composed nodes exists or not.
        :param _u_ts_node:
        :param _v_ts_node:
        :param action:
        :param obs:
        :param _v_a_node:
        :param _u_a_node:
        :return: True if there is a transition else False
        """
        if action.formula == "(true)" or action.formula == "1":
            return True, _v_prod_node
        else:
            return action.check(obs), _v_prod_node


    def _check_transition_absorbing(self, _u_ts_node,
                                    _v_ts_node,
                                    _u_a_node,
                                    _v_a_node,
                                    _v_prod_node,
                                    action,
                                    obs) -> Tuple[bool, Tuple]:
        """
        A helper method that check if a transition between the composed nodes exists or not.
        :param _u_ts_node:
        :param _v_ts_node:
        :param _v_a_node:
        :param _u_a_node:
        :param action:
        :param obs:
        :return: True if there is a transition else False
        """

        # if the current node in TS belongs to eve
        if self._trans_sys._graph.nodes[_u_ts_node].get('player') == 'eve':
            if action.formula == "(true)" or action.formula == "1":
                return True, _v_prod_node
            else:
                return action.check(obs), _v_prod_node

        # if the current node in TS belongs to adam
        # we force the next node in automaton to be the current node and add that transition
        elif self._trans_sys._graph.nodes[_u_ts_node].get('player') == 'adam':
            # TODO: Do not carry eve's action to adam's node
            # _v_a_node = _u_a_node

            # # if the next node belongs to an absorbing state
            # if _v_a_node in self._auto_graph.get_absorbing_states():
            #     _v_prod_node = self._add_prod_state(_v_a_node, _v_a_node)

            # else:
            #     _v_prod_node = self._composition(_v_ts_node, _v_a_node)

            # TODO: Ask Karan why this statement is always True.
            # return True, _v_prod_node
            if action.formula == "(true)" or action.formula == "1":
                return True, _v_prod_node
            else:
                 return action.check(obs), _v_prod_node

        else:
            warnings.warn(f"Looks like the node {_u_ts_node} in graph {self._trans_sys._graph_name} does"
                          f" not have a valid player assigned to it")

    def _get_ts_transition_data(self, _u_ts_node, _v_ts_node) -> Tuple[str, str, float]:
        # Assumes only one edge exists betw. nodes in TS

        _ts_action = self._trans_sys.get_edge_attributes(_u_ts_node, _v_ts_node, 'actions')

        node = _v_ts_node if self._observe_next_on_trans else _u_ts_node
        obs = self._trans_sys._graph.nodes[node].get('ap')

        try:
            _weight = self._trans_sys._graph.get_edge_data(_u_ts_node, _v_ts_node)[0].get('weight')
        except KeyError:
            warnings.warn(f"The edge from {_u_ts_node} to {_v_ts_node} does not contain the attribute 'weight'."
                          f"Setting the edge weight to 0 while constructing the product")
            _weight = 0

        return _ts_action, obs, _weight

    def _get_auto_transition_data(self, _u_auto_node, _v_auto_node) -> Tuple[List, List]:
        auto_edge_data = self._auto_graph._graph.get_edge_data(_u_auto_node, _v_auto_node)
        num_auto_edges = len(auto_edge_data)

        prefs = []
        weights = []
        automaton_labels = []

        for i_edge in range(num_auto_edges):

            automaton_label = auto_edge_data[i_edge]['guard']

            if self._multiple_weights:
                try:
                    weight = auto_edge_data[i_edge].get('weight')
                    pref = auto_edge_data[i_edge].get('prob')
                except KeyError:
                    msg = f"The weight from edge {_u_auto_node} to {_v_auto_node} does not exist"
                    warnings.warn(msg)
                    weight = 0
                    pref = 1
            else:
                weight = 0
                pref = 1

            weights.append(weight)
            prefs.append(pref)
            automaton_labels.append(automaton_label)

        return weights, prefs, automaton_labels

    def _add_prod_state(self, _p_node, auto_node) -> Tuple:
        """
        A helper method which is called when we use the absorbing flag to add manually
         created node to the product graph
        """
        if not self._graph.has_node(_p_node):
            self._graph.add_node(_p_node)
            # self._graph.nodes[_p_node]['ap'] = self._trans_sys._graph.nodes[ts_node].get('ap')

            if self._auto_graph._graph.nodes[auto_node].get('accepting'):
                self._graph.nodes[_p_node]['accepting'] = True
            
            self._graph.nodes[_p_node]['player'] = 'eve'

        return _p_node

    def _composition(self, ts_node, auto_node) -> Tuple:
        _p_node = (ts_node, auto_node)

        if not self._graph.has_node(_p_node):
            self._graph.add_node(_p_node)
            self._graph.nodes[_p_node]['ts'] = ts_node
            self._graph.nodes[_p_node]['dfa'] = auto_node
            self._graph.nodes[_p_node]['ap'] = self._trans_sys._graph.nodes[ts_node].get('ap')

            if (self._trans_sys._graph.nodes[ts_node].get('init') and
                    self._auto_graph._graph.nodes[auto_node].get('init')):
                # if both the transition node and the dfa node are belong to the initial state sets then set this
                # product node as initial too
                self._graph.nodes[_p_node]['init'] = True

            if self._auto_graph._graph.nodes[auto_node].get('accepting'):
                # if the dfa node belongs to the set of accepting states then set this product node as accepting too
                self._graph.nodes[_p_node]['accepting'] = True
                prob = self._auto_graph._graph.nodes[auto_node].get('final_probability')
                if prob:
                    self._graph.nodes[_p_node]['final_probability'] = prob

            if self._trans_sys._graph.nodes[ts_node].get('player') == 'eve':
                self._graph.nodes[_p_node]['player'] = 'eve'
            else:
                self._graph.nodes[_p_node]['player'] = 'adam'

        return _p_node

    def prune_graph(self, debug: bool = False):
        # initialize queue (deque is part of std library and allows O(1) append() and pop() at either end)
        queue = deque()
        regions = defaultdict(lambda: -1)
        attr = []  # the attractor region
        eve_str = {}

        for node in self.get_accepting_states():
            queue.append(node)
            regions[node] = +1
            attr.append(node)

        while queue:
            _n = queue.popleft()

            for _pre_n in self._graph.predecessors(_n):
                if regions[_pre_n] == -1 or self._graph.nodes[_pre_n].get("player") == "eve":
                    if self._graph.nodes[_pre_n].get("player") == "adam":
                        queue.append(_pre_n)
                        regions[_pre_n] = +1
                        attr.append(_pre_n)
                    else:
                        if regions[_pre_n] == -1:
                            queue.append(_pre_n)
                            regions[_pre_n] = +1
                            attr.append(_pre_n)
                        if not eve_str.get(_pre_n):
                            eve_str.update({_pre_n: [_n]})
                        else:
                            eve_str[_pre_n].append(_n)

        # debug
        if debug:
            print("=====================================")
            init_node = self.get_initial_states()[0][0]
            if init_node in attr:
                print("A Winning Strategy may exists")
            else:
                print("A Winning Strategy does not exists at all")
            print("=====================================")

        nx.set_edge_attributes(self._graph, False, "prune")
        # lets prune the graph by removing edges of eve do not exist in eve_str
        for _u, _vs in eve_str.items():
            for _v in _vs:
                # add attribute for the corresponding edge and the remove edges without this particular attribut
                self._graph.edges[_u, _v, 0]["prune"] = True

        self._prune_edges(debug=debug)

        # do a sanity check to make sure the final graph is total indeed
        self._sanity_check(debug=debug)

    def _sanity_check(self, debug: bool = False):
        if self._finite:
            return
        # check is the graph is total or not by looping through every nodE and add a self-loop of weight max(W)
        # to every node that does not  have a successor
        max_w: float = self._trans_sys.get_max_weight()
        for _n in self._graph.nodes():
            if len(list(self._graph.successors(_n))) == 0:
                player = self.get_state_w_attribute(_n, 'player')
                if debug:
                    print("=====================================")
                    print(f"Adding self loop of weight - {max_w} to the node {_n}")
                    print("=====================================")
                # self._graph.add_weighted_edges_from([(_n, _n, 0)])
                self.add_edge(_n, _n,
                            weight=0,
                            actions=f'loopBy{player}',
                            weights={'ts': 0,'pref': 0},
                            pref=1)

    def _prune_edges(self, debug):
        # A helper function to remove edges without the "prune" attribute
        remove_lst = []
        for _ed in self._graph.edges.data():
            if (not _ed[2].get("prune")) and self._graph.nodes[_ed[0]].get("player") == "eve":
                remove_lst.append(_ed)

        if debug:
            print("=====================================")
            print(f"The number of edges prunes are : {len(remove_lst)}")
            print("=====================================")

        for _e in remove_lst:
            if debug:
                print("=====================================")
                print(f"Removing edge between {_e[0]}--->{_e[1]}")
                print("=====================================")
            self._graph.remove_edge(_e[0], _e[1])

    def set_node_labels_on_fancy_graph(self, labels: Dict):
        """
        :arg labels:    A dict of nodes to labels
        """
        for node, label in labels.items():
            self.add_state_attribute(node, 'label', label)

    def set_edge_labels_on_fancy_graph(self, labels: Dict):
        """
        :arg labels:    A dict of edges to labels
        """
        for edge, label in labels.items():
            u = edge[0]
            v = edge[1]
            self._graph[u][v][0]['label'] = label

    def _initialize_edge_labels_on_fancy_graph(self, round_float_by: int = 2):

        edges = set(self._graph.edges())

        for edge in edges:
            for i, edge_data in self._graph[edge[0]][edge[1]].items():
                actions = self.get_attr('pd_edge', 'actions', edge_data)
                weights = self.get_attr('pd_edge', 'weights', edge_data)
                # actions = self.get_edge_attributes(edge[0], edge[1], 'actions')
                # weights = self.get_edge_attributes(edge[0], edge[1], 'weights')
                label = copy.deepcopy(weights)
                label.update({'actions': actions})
                self._graph[edge[0]][edge[1]][i]['label'] = str(label)

        # self.set_edge_labels_on_fancy_graph(edge_labels)

    def set_strategy(self, edges: List):
        for edge in edges:
            u = edge[0]
            v = edge[1]
            self._graph[u][v][0]['strategy'] = True

    def fancy_graph(self, color=("lightgrey", "red", "purple", "cyan"), **kwargs) -> None:
        """
        Method to create a illustration of the graph
        :return: Diagram of the graph
        """
        dot: Digraph = Digraph(name="graph")
        nodes = self._graph_yaml["nodes"]
        for n in nodes:
            xlabel = n[1].get('label')
            dot.node(str(n[0]), _attributes={"style": "filled",
                                             "fillcolor": color[0],
                                             "xlabel": xlabel,
                                             "shape": "rectangle"})
            if n[1].get('init'):
                dot.node(str(n[0]), _attributes={"style": "filled", "fillcolor": color[1], "xlabel": xlabel})
            if n[1].get('accepting'):
                dot.node(str(n[0]), _attributes={"style": "filled", "fillcolor": color[2], "xlabel": xlabel})
            if n[1].get('originalAccepting'):
                dot.node(str(n[0]), _attributes={"style": "filled", "fillcolor": color[3], "xlabel": xlabel})
            if n[1].get('player') == 'eve':
                dot.node(str(n[0]), _attributes={"shape": "circle"})
            if n[1].get('player') == 'adam':
                dot.node(str(n[0]), _attributes={"shape": "rectangle"})

        # add all the edges
        edges = self._graph_yaml["edges"]

        # load the weights to illustrate on the graph
        for counter, edge in enumerate(edges):
            label = edge[2].get('label')

            if edge[2].get('strategy') is True:
                # dot.edge(str(edge[0]), str(edge[1]), label=str(edge[2].get('weight')), _attributes={'color': 'red'})
                dot.edge(str(edge[0]), str(edge[1]), label=label, _attributes={'color': 'red'})
            else:
                # dot.edge(str(edge[0]), str(edge[1]), label=str(edge[2].get('weight')))
                dot.edge(str(edge[0]), str(edge[1]), label=label)

        # set graph attributes
        # dot.graph_attr['rankdir'] = 'LR'
        dot.node_attr['fixedsize'] = 'False'
        dot.edge_attr.update(arrowhead='vee', arrowsize='1', decorate='True')

        if self._save_flag:
            self.save_dot_graph(dot, self._graph_name, **kwargs)

    def reset(self):
        virtual_init_node = self.get_initial_states()[0][0]
        sys_state = list(self._graph.successors(virtual_init_node))[0]
        env_action = self.get_edge_attributes(virtual_init_node, sys_state, 'actions')
        weights = self.get_edge_attributes(virtual_init_node, sys_state, 'weights')

        # return virtual_init_node, env_action, sys_state, list(weights.values())
        return None, None, virtual_init_node, [0, 0]

    def next_transition(self, state, action):

        if state not in self._transitions:
            raise Exception(f'{state} not in the graph')
        
        # if action is of tuple like ('north', 'north') then reconstruct it
        # to north_north_None if state is sys else None_south_south
        if self.get_state_w_attribute(state, 'player') == 'eve':
            action = '_'.join(action)
            action += '__None'
        elif self.get_state_w_attribute(state, 'player') == 'adam':
            action = 'None__' + '_'.join(action)
        else: 
            warnings.warn(f"Came across a Minigrid abstraction states: {state} with no player assigned to it.")
            sys.exit(-1)


        if action not in self._transitions[state]:
            actions = list(self._transitions[state].keys())

            raise Exception(f'{action} not in {actions} at {state}')

        return self._transitions[state][action]

    def step(self, state, action, sys_chosen_next_state = None):
        next_state = self.next_transition(state, action)

        if sys_chosen_next_state is not None and next_state != sys_chosen_next_state:
            next_state = sys_chosen_next_state
            warnings.warn(f'Chose state {sys_chosen_next_state} over {next_state}.')

        weights = self.get_edge_attributes(state, next_state, 'weights')
        obs = self._graph[state][next_state][0].get('ap', '')

        done = next_state in self._auto_graph.get_absorbing_states()

        return next_state, obs, list(weights.values()), done


class ProductBuilder(Builder):
    """
    Implements the generic graph builder class for TwoPlayerGraph
    """

    def __init__(self) -> 'ProductBuilder()':
        """
        Constructs a new instance of the Product automaton builder
        """
        Builder.__init__(self)

    def __call__(self,
                 prune: bool = False,
                 debug: bool = False,
                 plot: bool = False,
                 view: bool = True,
                 format: str = 'pdf',
                 from_file: bool = False,
                 directory: str = '',
                 filename: str = '',
                 **kwargs):
        """
        A function that takes as input a

            1. Transition system of type TwoPlayerGraph (Manually constructed TS) or
            FiniteTransitionSystem (constructed using a raw TS (with only system nodes))
            2. DFA - Automaton representing a ltl formula build using SPOT

        effect : Composes trans_sys and dfa and returns the concrete instace of ProductAutomaton
        :param graph_name:
        :param config_yaml:
        :param trans_sys:
        :param dfa:
        :param save_flag:
        :param prune:
        :param debug:
        :param absorbing:
        :return: A concrete and active instance of ProductAutomaton that is the composition TS and DFA
        """

        self._instance = ProductAutomaton(**kwargs)

        graph_yaml = None
        if 'config_yaml' in kwargs and kwargs['config_yaml'] is not None and from_file:
            graph_yaml = self._from_yaml(kwargs['config_yaml'])

        if graph_yaml is not None:
            self._instance.construct_graph(graph_yaml)
        else:
            trans_sys = kwargs['trans_sys'] if 'trans_sys' in kwargs else None
            automaton = kwargs['automaton'] if 'automaton' in kwargs else None

            if trans_sys is not None and automaton is not None:
                self._instance.compose_graph()

            if prune:
                self._instance.prune_graph(debug=debug)

        if plot:
            self._instance.plot_graph(view=view, format=format, directory=directory, filename=filename)

        return self._instance

    def _from_yaml(self, config_file_name: str) -> dict:
        config_data = self.load_YAML_config_data(config_file_name)

        return config_data<|MERGE_RESOLUTION|>--- conflicted
+++ resolved
@@ -43,13 +43,9 @@
                  integrate_accepting: bool = False,
                  use_trans_sys_weights: bool = False,
                  pdfa_compose: bool = False,
-<<<<<<< HEAD
-                 skip_empty: bool = True) -> 'ProductAutomaton':
-=======
                  skip_empty: bool = True,
                  sanity_check: bool = True, 
                  extend_trans_init: bool = False) -> 'ProductAutomaton()':
->>>>>>> cc0a6dc0
 
         self._trans_sys: Optional[TwoPlayerGraph] = copy.deepcopy(trans_sys)
         self._auto_graph: Union[DFAGraph, PDFAGraph] = copy.deepcopy(automaton)
